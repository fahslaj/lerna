name: CI

on:
  push:
    branches:
      - main
      - next
  pull_request:
    types: [assigned, opened, synchronize, reopened, labeled]

concurrency:
  group: ${{ github.workflow }}-${{ github.event.number || github.ref }}
  cancel-in-progress: true

env:
  NX_CLOUD_ACCESS_TOKEN: ${{ secrets.NX_CLOUD_ACCESS_TOKEN }}
  NX_CLOUD_DISTRIBUTED_EXECUTION: true
  NX_BRANCH: ${{ github.event.number || github.ref_name }}
  NX_VERBOSE_LOGGING: true

jobs:
  main:
    name: Nx Cloud - Main Job
    runs-on: ubuntu-latest
    steps:
      - uses: actions/checkout@v3
        with:
          fetch-depth: 0

      - uses: nrwl/nx-set-shas@v3

      - name: Set NX_RUN_GROUP
        shell: bash
        run: echo "NX_RUN_GROUP=$GITHUB_RUN_ID-$GITHUB_RUN_ATTEMPT-linux" >> $GITHUB_ENV

      - name: Log NX_RUN_GROUP
        shell: bash
        run: echo "NX_RUN_GROUP is ${{ env.NX_RUN_GROUP }}"

      - name: Install primary node version (see volta config in package.json) and dependencies
        uses: ./.github/actions/install-node-and-dependencies

      - name: Run parallel distributed tasks
        uses: jameshenry/parallel-bash-commands@v1
        with:
          cmd1: npx nx-cloud record -- npx nx format:check
          cmd2: npx nx run-many -t build --parallel=3
          cmd3: npx nx run-many -t lint --parallel=3
          cmd4: npx nx run-many -t test --parallel=3 --ci --maxWorkers=2
          cmd5: npx nx run integration:integration --ci --maxWorkers=2

      # e2e tests for everything except the primary task runner
      - run: PUBLISHED_VERSION=999.9.9-e2e.0 npx nx run-many --t e2e --parallel=1

      - name: Stop all running agents for Nx Run Group ${{ env.NX_RUN_GROUP }}
        # It's important that we always run this step, otherwise in the case of any failures in preceding non-Nx steps, the agents will keep running and waste billable minutes
        if: ${{ always() }}
        run: npx nx-cloud stop-all-agents

  agents:
    name: Nx Cloud - Agent ${{ matrix.agent }}
    runs-on: ubuntu-latest
    strategy:
      matrix:
        agent: [1, 2, 3, 4]
    steps:
      - uses: actions/checkout@v3

      - name: Set NX_RUN_GROUP
        shell: bash
        run: echo "NX_RUN_GROUP=$GITHUB_RUN_ID-$GITHUB_RUN_ATTEMPT-linux" >> $GITHUB_ENV

      - name: Log NX_RUN_GROUP
        shell: bash
        run: echo "NX_RUN_GROUP is ${{ env.NX_RUN_GROUP }}"

      - name: Configure git metadata
        run: |
          git config --global user.email test@example.com
          git config --global user.name "Tester McPerson"

      - name: Install primary node version (see volta config in package.json) and dependencies
        uses: ./.github/actions/install-node-and-dependencies

      - name: Start Nx Agent ${{ matrix.agent }}
        run: npx nx-cloud start-agent
        env:
          NX_AGENT_NAME: ${{ matrix.agent }}
          NX_RUN_GROUP: ${{ env.NX_RUN_GROUP }}

  windows-main:
    name: Nx Cloud - Windows Main Job
    runs-on: windows-latest
    env:
      LERNA_OS_TYPE: windows
      # Set the temp directory to a short dir without username in it otherwise import command specs have a problem because of different paths on windows agents
      TEMP: C:\temp
      TMP: C:\temp
    steps:
      - uses: actions/checkout@v3

      - name: Set NX_RUN_GROUP
        shell: bash
        run: echo "NX_RUN_GROUP=$GITHUB_RUN_ID-$GITHUB_RUN_ATTEMPT-windows" >> $GITHUB_ENV

      - name: Log NX_RUN_GROUP
        shell: bash
        run: echo "NX_RUN_GROUP is ${{ env.NX_RUN_GROUP }}"

      - name: Install primary node version (see volta config in package.json) and dependencies
        uses: ./.github/actions/install-node-and-dependencies

      - name: Run parallel distributed unit and integration tests on windows
        shell: bash
        # From old maintainer regarding integration tests: "import is NOT TESTED in windows because pain and suffering"
        run: |
          pids=()
          npx nx run integration:integration --ci --maxWorkers=2 &
          pids+=($!)

<<<<<<< HEAD
          # Ignored specs currently failing on windows
          # TODO: investigate why
          npx nx run-many -t test --parallel=3 --ci --maxWorkers=2 --testTimeout=60000 --testPathIgnorePatterns=import-command.spec.ts --testPathIgnorePatterns=save.spec.ts --testPathIgnorePatterns=find-file.spec.ts --testPathIgnorePatterns=chain-class.spec.ts &
=======
          npx nx run-many -t test --parallel=3 --ci --maxWorkers=2 --testTimeout=60000 &
>>>>>>> 11d84730

          pids+=($!)

          for pid in "${pids[@]}"; do
            wait "$pid"
          done

      - name: Stop all running agents for Nx Run Group ${{ env.NX_RUN_GROUP }}
        # It's important that we always run this step, otherwise in the case of any failures in preceding non-Nx steps, the agents will keep running and waste billable minutes
        if: ${{ always() }}
        run: npx nx-cloud stop-all-agents

  windows-agents:
    name: Nx Cloud - Windows Agent ${{ matrix.agent }}
    runs-on: windows-latest
    strategy:
      matrix:
        agent: [1, 2, 3, 4]
    env:
      LERNA_OS_TYPE: windows
      # Set the temp directory to a short dir without containing username, otherwise import command specs have a problem because of different paths on windows agents
      TEMP: C:\temp
      TMP: C:\temp
    steps:
      - uses: actions/checkout@v3

      - name: Set NX_RUN_GROUP
        shell: bash
        run: echo "NX_RUN_GROUP=$GITHUB_RUN_ID-$GITHUB_RUN_ATTEMPT-windows" >> $GITHUB_ENV

      - name: Log NX_RUN_GROUP
        shell: bash
        run: echo "NX_RUN_GROUP is ${{ env.NX_RUN_GROUP }}"

      - name: Configure git metadata
        run: |
          git config --global user.email test@example.com
          git config --global user.name "Tester McPerson"

      - name: Install primary node version (see volta config in package.json) and dependencies
        uses: ./.github/actions/install-node-and-dependencies

      - name: Start Nx Agent ${{ matrix.agent }}
        run: npx nx-cloud start-agent
        env:
          NX_AGENT_NAME: ${{ matrix.agent }}
          NX_RUN_GROUP: ${{ env.NX_RUN_GROUP }}

  # Isolated e2e tests for the task runner which become too flaky if nested through further node child processes
  task-runner-e2e:
    name: Task Runner E2E
    runs-on: ubuntu-latest
    env:
      NX_CLOUD_DISTRIBUTED_EXECUTION: false
    steps:
      - uses: actions/checkout@v3
        with:
          fetch-depth: 0

      - name: Derive appropriate SHAs for base and head for `nx affected` commands
        uses: nrwl/nx-set-shas@v3

      - name: Configure git metadata
        run: |
          git config --global user.email test@example.com
          git config --global user.name "Tester McPerson"

      # TODO: figure out why uses: ./.github/actions/install-node-and-dependencies is causing pnpm to not be available in this job.
      - name: Install dependencies
        run: npm ci
        shell: bash

      - name: Check if e2e-run-task-runner is affected
        id: check_affected
        run: |
          IS_AFFECTED_STR=$(npx nx print-affected | jq '.projects | contains(["e2e-run-task-runner"])')
          IS_AFFECTED=$([[ $IS_AFFECTED_STR == 'true' ]] && echo 'true' || echo '')
          echo "is_affected=$IS_AFFECTED" >> $GITHUB_OUTPUT
        shell: bash

      - name: Install pnpm v7
        run: npm install -g pnpm@7
        shell: bash

      - run: pnpm --version
        shell: bash

      - name: Prepare e2e tests for task-runner
        if: ${{ steps.check_affected.outputs.is_affected }}
        run: npx nx prepare-for-e2e e2e-run-task-runner
        shell: bash

      - name: Run e2e tests for task-runner
        if: ${{ steps.check_affected.outputs.is_affected }}
        run: e2e/run/task-runner/src/run-tests.sh
        shell: bash<|MERGE_RESOLUTION|>--- conflicted
+++ resolved
@@ -118,13 +118,9 @@
           npx nx run integration:integration --ci --maxWorkers=2 &
           pids+=($!)
 
-<<<<<<< HEAD
           # Ignored specs currently failing on windows
           # TODO: investigate why
-          npx nx run-many -t test --parallel=3 --ci --maxWorkers=2 --testTimeout=60000 --testPathIgnorePatterns=import-command.spec.ts --testPathIgnorePatterns=save.spec.ts --testPathIgnorePatterns=find-file.spec.ts --testPathIgnorePatterns=chain-class.spec.ts &
-=======
-          npx nx run-many -t test --parallel=3 --ci --maxWorkers=2 --testTimeout=60000 &
->>>>>>> 11d84730
+          npx nx run-many -t test --parallel=3 --ci --maxWorkers=2 --testTimeout=60000 --testPathIgnorePatterns=save.spec.ts --testPathIgnorePatterns=find-file.spec.ts --testPathIgnorePatterns=chain-class.spec.ts &
 
           pids+=($!)
 
