#!/usr/bin/env node

var lerna = require("../lib/index");
var logger = require("../lib/logger");
var chalk = require("chalk");
var meow = require("meow");

var cli = meow([
  "Usage",
  "  $ lerna [command]",
  "",
  "Commands:",
  "  bootstrap  Link together local packages and npm install remaining package dependencies",
  "  publish    Publish updated packages to npm",
  "  updated    Check which packages have changed since the last release",
  "  import     Import a package with git history from an external repository",
  "  clean      Remove the node_modules directory from all packages",
  "  diff       Diff all packages or a single package since the last release",
  "  init       Initialize a lerna repo",
  "  run        Run npm script in each package",
  "  exec       Run a command in each package",
  "  ls         List all public packages",
  "",
  "Options:",
<<<<<<< HEAD
  "  --independent, -i    Version packages independently",
  "  --canary, -c         Publish packages after every successful merge using the sha as part of the tag",
  "  --skip-git           Skip commiting, tagging, and pushing git changes (only affects publish)",
  "  --skip-npm           Stop before actually publishing change to npm (only affects publish)",
  "  --npm-tag [tagname]  Publish packages with the specified npm dist-tag",
  "  --scope [glob]       Restricts the scope to package names matching the given glob (Works only in combination with the 'run', 'exec', 'clean', 'ls' and 'bootstrap' commands).",
  "  --ignore [glob]      Ignores packages with names matching the given glob (Works only in combination with the 'run', 'exec', 'clean', 'ls' and 'bootstrap' commands).",
  "  --force-publish      Force publish for the specified packages (comma-separated) or all packages using * (skips the git diff check for changed packages)",
  "  --yes                Skip all confirmation prompts",
  "  --repo-version       Specify repo version to publish",
  "  --concurrency        How many threads to use if lerna parallelises the tasks (defaults to 4)",
  "  --loglevel           What level of logs to report (defaults to \"info\").  On failure, all logs are written to lerna-debug.log in the current working directory.",
  "  --no-sort            When executing tasks, ignore the dependency ordering of packages (only affects run, exec and bootstrap)",
=======
  "  --independent, -i       Version packages independently",
  "  --canary, -c            Publish packages after every successful merge using the sha as part of the tag",
  "  --git-remote [remote]   Push git changes to the specified remote instead of 'origin'",
  "  --skip-git              Skip commiting, tagging, and pushing git changes (only affects publish)",
  "  --skip-npm              Stop before actually publishing change to npm (only affects publish)",
  "  --message, -m [msg]  Use a custom commit message when creating the publish commit (only affects publish)",
  "  --npm-tag [tagname]     Publish packages with the specified npm dist-tag",
  "  --scope [glob]          Restricts the scope to package names matching the given glob (Works only in combination with the 'run', 'exec', 'clean', 'ls' and 'bootstrap' commands).",
  "  --ignore [glob]         Ignores packages with names matching the given glob (Works only in combination with the 'run', 'exec', 'clean', 'ls' and 'bootstrap' commands).",
  "  --include-filtered-dependencies Flag to force lerna to include all dependencies and transitive dependencies when running 'bootstrap', even if they should not be included by the scope or ignore flags",
  "  --force-publish         Force publish for the specified packages (comma-separated) or all packages using * (skips the git diff check for changed packages)",
  "  --yes                   Skip all confirmation prompts",
  "  --repo-version          Specify repo version to publish",
  "  --concurrency           How many threads to use if lerna parallelises the tasks (defaults to 4)",
  "  --loglevel              What level of logs to report (defaults to \"info\").  On failure, all logs are written to lerna-debug.log in the current working directory.",
>>>>>>> e0c00107
], {
  alias: {
    independent: "i",
    canary: "c",
    message: "m",
    forcePublish: "force-version"
  }
});

require("signal-exit").unload();

logger.setLogLevel(cli.flags.loglevel);

var commandName = cli.input[0];
var Command = lerna.__commands__[commandName];

if (!Command) {

  // Don't emit "Invalid lerna command: undefined" when run with no command.
  if (commandName) {
    console.log(chalk.red("Invalid lerna command: " + commandName));
  }

  cli.showHelp();
} else {
  var command = new Command(cli.input.slice(1), cli.flags);
  command.run();
}<|MERGE_RESOLUTION|>--- conflicted
+++ resolved
@@ -22,21 +22,6 @@
   "  ls         List all public packages",
   "",
   "Options:",
-<<<<<<< HEAD
-  "  --independent, -i    Version packages independently",
-  "  --canary, -c         Publish packages after every successful merge using the sha as part of the tag",
-  "  --skip-git           Skip commiting, tagging, and pushing git changes (only affects publish)",
-  "  --skip-npm           Stop before actually publishing change to npm (only affects publish)",
-  "  --npm-tag [tagname]  Publish packages with the specified npm dist-tag",
-  "  --scope [glob]       Restricts the scope to package names matching the given glob (Works only in combination with the 'run', 'exec', 'clean', 'ls' and 'bootstrap' commands).",
-  "  --ignore [glob]      Ignores packages with names matching the given glob (Works only in combination with the 'run', 'exec', 'clean', 'ls' and 'bootstrap' commands).",
-  "  --force-publish      Force publish for the specified packages (comma-separated) or all packages using * (skips the git diff check for changed packages)",
-  "  --yes                Skip all confirmation prompts",
-  "  --repo-version       Specify repo version to publish",
-  "  --concurrency        How many threads to use if lerna parallelises the tasks (defaults to 4)",
-  "  --loglevel           What level of logs to report (defaults to \"info\").  On failure, all logs are written to lerna-debug.log in the current working directory.",
-  "  --no-sort            When executing tasks, ignore the dependency ordering of packages (only affects run, exec and bootstrap)",
-=======
   "  --independent, -i       Version packages independently",
   "  --canary, -c            Publish packages after every successful merge using the sha as part of the tag",
   "  --git-remote [remote]   Push git changes to the specified remote instead of 'origin'",
@@ -52,7 +37,7 @@
   "  --repo-version          Specify repo version to publish",
   "  --concurrency           How many threads to use if lerna parallelises the tasks (defaults to 4)",
   "  --loglevel              What level of logs to report (defaults to \"info\").  On failure, all logs are written to lerna-debug.log in the current working directory.",
->>>>>>> e0c00107
+  "  --no-sort            When executing tasks, ignore the dependency ordering of packages (only affects run, exec and bootstrap)",
 ], {
   alias: {
     independent: "i",
