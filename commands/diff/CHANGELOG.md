# Change Log

All notable changes to this project will be documented in this file.
See [Conventional Commits](https://conventionalcommits.org) for commit guidelines.

<<<<<<< HEAD
# [6.0.0-alpha.0](https://github.com/lerna/lerna/compare/v5.6.1...v6.0.0-alpha.0) (2022-10-07)
=======
## [5.6.2](https://github.com/lerna/lerna/compare/v5.6.1...v5.6.2) (2022-10-09)
>>>>>>> 04f85a38

**Note:** Version bump only for package @lerna/diff

## [5.6.1](https://github.com/lerna/lerna/compare/v5.6.0...v5.6.1) (2022-09-30)

**Note:** Version bump only for package @lerna/diff

# [5.6.0](https://github.com/lerna/lerna/compare/v5.5.4...v5.6.0) (2022-09-29)

**Note:** Version bump only for package @lerna/diff

## [5.5.4](https://github.com/lerna/lerna/compare/v5.5.3...v5.5.4) (2022-09-28)

**Note:** Version bump only for package @lerna/diff

## [5.5.3](https://github.com/lerna/lerna/compare/v5.5.2...v5.5.3) (2022-09-28)

**Note:** Version bump only for package @lerna/diff

## [5.5.2](https://github.com/lerna/lerna/compare/v5.5.1...v5.5.2) (2022-09-20)

**Note:** Version bump only for package @lerna/diff

## [5.5.1](https://github.com/lerna/lerna/compare/v5.5.0...v5.5.1) (2022-09-09)

**Note:** Version bump only for package @lerna/diff

# [5.5.0](https://github.com/lerna/lerna/compare/v5.4.3...v5.5.0) (2022-08-31)

**Note:** Version bump only for package @lerna/diff

## [5.4.3](https://github.com/lerna/lerna/compare/v5.4.2...v5.4.3) (2022-08-16)

**Note:** Version bump only for package @lerna/diff

## [5.4.2](https://github.com/lerna/lerna/compare/v5.4.1...v5.4.2) (2022-08-14)

**Note:** Version bump only for package @lerna/diff

## [5.4.1](https://github.com/lerna/lerna/compare/v5.4.0...v5.4.1) (2022-08-12)

**Note:** Version bump only for package @lerna/diff

# [5.4.0](https://github.com/lerna/lerna/compare/v5.3.0...v5.4.0) (2022-08-08)

**Note:** Version bump only for package @lerna/diff

# [5.3.0](https://github.com/lerna/lerna/compare/v5.2.0...v5.3.0) (2022-07-27)

**Note:** Version bump only for package @lerna/diff

# [5.2.0](https://github.com/lerna/lerna/compare/v5.1.8...v5.2.0) (2022-07-22)

**Note:** Version bump only for package @lerna/diff

## [5.1.8](https://github.com/lerna/lerna/compare/v5.1.7...v5.1.8) (2022-07-07)

**Note:** Version bump only for package @lerna/diff

## [5.1.7](https://github.com/lerna/lerna/compare/v5.1.6...v5.1.7) (2022-07-06)

**Note:** Version bump only for package @lerna/diff

## [5.1.6](https://github.com/lerna/lerna/compare/v5.1.5...v5.1.6) (2022-06-24)

**Note:** Version bump only for package @lerna/diff

## [5.1.5](https://github.com/lerna/lerna/compare/v5.1.4...v5.1.5) (2022-06-24)

**Note:** Version bump only for package @lerna/diff

## [5.1.4](https://github.com/lerna/lerna/compare/v5.1.3...v5.1.4) (2022-06-15)

**Note:** Version bump only for package @lerna/diff

## [5.1.3](https://github.com/lerna/lerna/compare/v5.1.2...v5.1.3) (2022-06-15)

**Note:** Version bump only for package @lerna/diff

## [5.1.2](https://github.com/lerna/lerna/compare/v5.1.1...v5.1.2) (2022-06-13)

### Bug Fixes

- update all transitive inclusions of ansi-regex ([#3166](https://github.com/lerna/lerna/issues/3166)) ([56eaa15](https://github.com/lerna/lerna/commit/56eaa153283be3b1e7d7793d3266fc51801fad8e))

## [5.1.1](https://github.com/lerna/lerna/compare/v5.1.0...v5.1.1) (2022-06-09)

### Bug Fixes

- allow maintenance LTS node 14 engines starting at 14.15.0 ([#3161](https://github.com/lerna/lerna/issues/3161)) ([72305e4](https://github.com/lerna/lerna/commit/72305e4dbab607a2d87ae4efa6ee577c93a9dda9))

# [5.1.0](https://github.com/lerna/lerna/compare/v5.0.0...v5.1.0) (2022-06-07)

**Note:** Version bump only for package @lerna/diff

# [5.1.0-alpha.0](https://github.com/lerna/lerna/compare/v4.0.0...v5.1.0-alpha.0) (2022-05-25)

**Note:** Version bump only for package @lerna/diff

# [5.0.0](https://github.com/lerna/lerna/compare/v4.0.0...v5.0.0) (2022-05-24)

**Note:** Version bump only for package @lerna/diff

# [4.0.0](https://github.com/lerna/lerna/compare/v3.22.1...v4.0.0) (2021-02-10)

### Features

- Consume named exports of sibling modules ([63499e3](https://github.com/lerna/lerna/commit/63499e33652bc78fe23751875d74017e2f16a689))
- **deps:** execa@^4.1.0 ([9051dca](https://github.com/lerna/lerna/commit/9051dcab1a68b56db09b82ab0345c5f36bcfee2d))
- Drop support for Node v6.x & v8.x ([ff4bb4d](https://github.com/lerna/lerna/commit/ff4bb4da215555e3bb136f5af09b5cbc631e57bb))

### BREAKING CHANGES

- Node v6.x & v8.x are no longer supported. Please upgrade to the latest LTS release.

Here's the gnarly one-liner I used to make these changes:

```
npx lerna exec --concurrency 1 --stream -- 'json -I -f package.json -e '"'"'this.engines=this.engines||{};this.engines.node=">= 10.18.0"'"'"
```

(requires `npm i -g json` beforehand)

# [3.21.0](https://github.com/lerna/lerna/compare/v3.20.2...v3.21.0) (2020-05-13)

**Note:** Version bump only for package @lerna/diff

## [3.18.5](https://github.com/lerna/lerna/compare/v3.18.4...v3.18.5) (2019-11-20)

**Note:** Version bump only for package @lerna/diff

# [3.18.0](https://github.com/lerna/lerna/compare/v3.17.0...v3.18.0) (2019-10-15)

**Note:** Version bump only for package @lerna/diff

## [3.16.5](https://github.com/lerna/lerna/compare/v3.16.4...v3.16.5) (2019-10-07)

**Note:** Version bump only for package @lerna/diff

# [3.16.0](https://github.com/lerna/lerna/compare/v3.15.0...v3.16.0) (2019-07-18)

**Note:** Version bump only for package @lerna/diff

# [3.15.0](https://github.com/lerna/lerna/compare/v3.14.2...v3.15.0) (2019-06-09)

**Note:** Version bump only for package @lerna/diff

## [3.14.2](https://github.com/lerna/lerna/compare/v3.14.1...v3.14.2) (2019-06-09)

**Note:** Version bump only for package @lerna/diff

# [3.14.0](https://github.com/lerna/lerna/compare/v3.13.4...v3.14.0) (2019-05-14)

**Note:** Version bump only for package @lerna/diff

## [3.13.3](https://github.com/lerna/lerna/compare/v3.13.2...v3.13.3) (2019-04-17)

**Note:** Version bump only for package @lerna/diff

## [3.13.1](https://github.com/lerna/lerna/compare/v3.13.0...v3.13.1) (2019-02-26)

**Note:** Version bump only for package @lerna/diff

# [3.13.0](https://github.com/lerna/lerna/compare/v3.12.1...v3.13.0) (2019-02-15)

### Features

- **meta:** Add `repository.directory` field to package.json ([aec5023](https://github.com/lerna/lerna/commit/aec5023))
- **meta:** Normalize package.json `homepage` field ([abeb4dc](https://github.com/lerna/lerna/commit/abeb4dc))

# [3.12.0](https://github.com/lerna/lerna/compare/v3.11.1...v3.12.0) (2019-02-14)

**Note:** Version bump only for package @lerna/diff

# [3.11.0](https://github.com/lerna/lerna/compare/v3.10.8...v3.11.0) (2019-02-08)

### Bug Fixes

- **deps:** Explicit npmlog ^4.1.2 ([571c2e2](https://github.com/lerna/lerna/commit/571c2e2))
- **deps:** Remove unused libnpm (replaced by direct sub-packages) ([1caeb28](https://github.com/lerna/lerna/commit/1caeb28))

## [3.10.6](https://github.com/lerna/lerna/compare/v3.10.5...v3.10.6) (2019-01-19)

**Note:** Version bump only for package @lerna/diff

# [3.10.0](https://github.com/lerna/lerna/compare/v3.9.1...v3.10.0) (2019-01-08)

**Note:** Version bump only for package @lerna/diff

## [3.8.5](https://github.com/lerna/lerna/compare/v3.8.4...v3.8.5) (2019-01-05)

**Note:** Version bump only for package @lerna/diff

## [3.8.1](https://github.com/lerna/lerna/compare/v3.8.0...v3.8.1) (2018-12-31)

**Note:** Version bump only for package @lerna/diff

## [3.7.2](https://github.com/lerna/lerna/compare/v3.7.1...v3.7.2) (2018-12-21)

**Note:** Version bump only for package @lerna/diff

## [3.7.1](https://github.com/lerna/lerna/compare/v3.7.0...v3.7.1) (2018-12-20)

**Note:** Version bump only for package @lerna/diff

# [3.7.0](https://github.com/lerna/lerna/compare/v3.6.0...v3.7.0) (2018-12-19)

**Note:** Version bump only for package @lerna/diff

# [3.6.0](https://github.com/lerna/lerna/compare/v3.5.1...v3.6.0) (2018-12-07)

### Features

- Migrate existing usage to libnpm ([0d3a786](https://github.com/lerna/lerna/commit/0d3a786)), closes [#1767](https://github.com/lerna/lerna/issues/1767)

# [3.5.0](https://github.com/lerna/lerna/compare/v3.4.3...v3.5.0) (2018-11-27)

**Note:** Version bump only for package @lerna/diff

<a name="3.3.0"></a>

# [3.3.0](https://github.com/lerna/lerna/compare/v3.2.1...v3.3.0) (2018-09-06)

**Note:** Version bump only for package @lerna/diff

<a name="3.1.3"></a>

## [3.1.3](https://github.com/lerna/lerna/compare/v3.1.2...v3.1.3) (2018-08-21)

**Note:** Version bump only for package @lerna/diff

<a name="3.1.2"></a>

## [3.1.2](https://github.com/lerna/lerna/compare/v3.1.1...v3.1.2) (2018-08-20)

**Note:** Version bump only for package @lerna/diff

<a name="3.1.0"></a>

# [3.1.0](https://github.com/lerna/lerna/compare/v3.0.6...v3.1.0) (2018-08-17)

**Note:** Version bump only for package @lerna/diff

<a name="3.0.6"></a>

## [3.0.6](https://github.com/lerna/lerna/compare/v3.0.5...v3.0.6) (2018-08-16)

**Note:** Version bump only for package @lerna/diff

<a name="3.0.5"></a>

## [3.0.5](https://github.com/lerna/lerna/compare/v3.0.4...v3.0.5) (2018-08-15)

**Note:** Version bump only for package @lerna/diff

<a name="3.0.0"></a>

# [3.0.0](https://github.com/lerna/lerna/compare/v3.0.0-rc.0...v3.0.0) (2018-08-10)

**Note:** Version bump only for package @lerna/diff

<a name="3.0.0-rc.0"></a>

# [3.0.0-rc.0](https://github.com/lerna/lerna/compare/v3.0.0-beta.21...v3.0.0-rc.0) (2018-07-27)

### Features

- Add description from --help summary [skip ci] ([9b65d8e](https://github.com/lerna/lerna/commit/9b65d8e))
- **project:** Move collect-packages into getPackages() method ([06b88d4](https://github.com/lerna/lerna/commit/06b88d4))

<a name="3.0.0-beta.21"></a>

# [3.0.0-beta.21](https://github.com/lerna/lerna/compare/v3.0.0-beta.20...v3.0.0-beta.21) (2018-05-12)

**Note:** Version bump only for package @lerna/diff

<a name="3.0.0-beta.20"></a>

# [3.0.0-beta.20](https://github.com/lerna/lerna/compare/v3.0.0-beta.19...v3.0.0-beta.20) (2018-05-07)

**Note:** Version bump only for package @lerna/diff

<a name="3.0.0-beta.19"></a>

# [3.0.0-beta.19](https://github.com/lerna/lerna/compare/v3.0.0-beta.18...v3.0.0-beta.19) (2018-05-03)

**Note:** Version bump only for package @lerna/diff

<a name="3.0.0-beta.18"></a>

# [3.0.0-beta.18](https://github.com/lerna/lerna/compare/v3.0.0-beta.17...v3.0.0-beta.18) (2018-04-24)

### Bug Fixes

- **diff:** Diff since last release in branch, _not_ most recent global tag ([9879fef](https://github.com/lerna/lerna/commit/9879fef))

### Features

- **diff:** Move diff-only git utilities ([47dc0e2](https://github.com/lerna/lerna/commit/47dc0e2))

### BREAKING CHANGES

- **diff:** Don't use GitUtilities.

<a name="3.0.0-beta.17"></a>

# [3.0.0-beta.17](https://github.com/lerna/lerna/compare/v3.0.0-beta.16...v3.0.0-beta.17) (2018-04-13)

**Note:** Version bump only for package @lerna/diff

<a name="3.0.0-beta.15"></a>

# [3.0.0-beta.15](https://github.com/lerna/lerna/compare/v3.0.0-beta.14...v3.0.0-beta.15) (2018-04-09)

**Note:** Version bump only for package @lerna/diff

<a name="3.0.0-beta.14"></a>

# [3.0.0-beta.14](https://github.com/lerna/lerna/compare/v3.0.0-beta.13...v3.0.0-beta.14) (2018-04-03)

**Note:** Version bump only for package @lerna/diff

<a name="3.0.0-beta.13"></a>

# [3.0.0-beta.13](https://github.com/lerna/lerna/compare/v3.0.0-beta.12...v3.0.0-beta.13) (2018-03-31)

### Features

- Enable progress bars only when necessary ([b766c83](https://github.com/lerna/lerna/commit/b766c83))

<a name="3.0.0-beta.12"></a>

# [3.0.0-beta.12](https://github.com/lerna/lerna/compare/v3.0.0-beta.11...v3.0.0-beta.12) (2018-03-30)

### Features

- **package:** Add `serialize()` method ([fdec3ac](https://github.com/lerna/lerna/commit/fdec3ac))
- **package:** Add Map-like get/set methods, remove raw json getter ([707d1f0](https://github.com/lerna/lerna/commit/707d1f0))

### BREAKING CHANGES

- **package:** The `Package` class no longer provides direct access to the JSON object
  used to construct the instance. Map-like `get()`/`set(val)` methods are
  available to modify the internal representation.

<a name="3.0.0-beta.11"></a>

# [3.0.0-beta.11](https://github.com/lerna/lerna/compare/v3.0.0-beta.10...v3.0.0-beta.11) (2018-03-29)

**Note:** Version bump only for package @lerna/diff

<a name="3.0.0-beta.10"></a>

# [3.0.0-beta.10](https://github.com/lerna/lerna/compare/v3.0.0-beta.9...v3.0.0-beta.10) (2018-03-27)

### Features

- **commands:** Delay require of command instantiation ([a1284f3](https://github.com/lerna/lerna/commit/a1284f3))

### BREAKING CHANGES

- **commands:** The default export of command packages is now a factory, not the subclass (which is now a named export).

<a name="3.0.0-beta.9"></a>

# [3.0.0-beta.9](https://github.com/lerna/lerna/compare/v3.0.0-beta.8...v3.0.0-beta.9) (2018-03-24)

### Features

- **command:** Rename this.repository -> this.project ([43e98a0](https://github.com/lerna/lerna/commit/43e98a0))

<a name="3.0.0-beta.7"></a>

# [3.0.0-beta.7](https://github.com/lerna/lerna/compare/v3.0.0-beta.6...v3.0.0-beta.7) (2018-03-20)

**Note:** Version bump only for package @lerna/diff

<a name="3.0.0-beta.4"></a>

# [3.0.0-beta.4](https://github.com/lerna/lerna/compare/v3.0.0-beta.3...v3.0.0-beta.4) (2018-03-19)

**Note:** Version bump only for package @lerna/diff

<a name="3.0.0-beta.3"></a>

# [3.0.0-beta.3](https://github.com/lerna/lerna/compare/v3.0.0-beta.2...v3.0.0-beta.3) (2018-03-15)

**Note:** Version bump only for package @lerna/diff

<a name="3.0.0-beta.2"></a>

# [3.0.0-beta.2](https://github.com/lerna/lerna/compare/v3.0.0-beta.1...v3.0.0-beta.2) (2018-03-10)

**Note:** Version bump only for package @lerna/diff

<a name="3.0.0-beta.1"></a>

# [3.0.0-beta.1](https://github.com/lerna/lerna/compare/v3.0.0-beta.0...v3.0.0-beta.1) (2018-03-09)

### Features

- **diff:** filter diff output with --ignore-changes ([c27c2e0](https://github.com/lerna/lerna/commit/c27c2e0))<|MERGE_RESOLUTION|>--- conflicted
+++ resolved
@@ -1,13 +1,9 @@
-# Change Log
+s# Change Log
 
 All notable changes to this project will be documented in this file.
 See [Conventional Commits](https://conventionalcommits.org) for commit guidelines.
 
-<<<<<<< HEAD
-# [6.0.0-alpha.0](https://github.com/lerna/lerna/compare/v5.6.1...v6.0.0-alpha.0) (2022-10-07)
-=======
 ## [5.6.2](https://github.com/lerna/lerna/compare/v5.6.1...v5.6.2) (2022-10-09)
->>>>>>> 04f85a38
 
 **Note:** Version bump only for package @lerna/diff
 
