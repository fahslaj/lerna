import child from "child_process";
import spawn from "cross-spawn";
import objectAssign from "object-assign";
import syncExec from "sync-exec";
import {EventEmitter} from "events";

// Keep track of how many live children we have.
let children = 0;

// maxBuffer value for running exec
const MAX_BUFFER = 500 * 1024;

// This is used to alert listeners when all children have exited.
const emitter = new EventEmitter;

export default class ChildProcessUtilities {
  static exec(command, opts, callback) {
    const mergedOpts = objectAssign({
      maxBuffer: MAX_BUFFER
    }, opts);
    return ChildProcessUtilities.registerChild(
      child.exec(command, mergedOpts, (err, stdout, stderr) => {
        if (err != null) {

          // If the error from `child.exec` is just that the child process
          // emitted too much on stderr, then that stderr output is likely to
          // be useful.
          if (/^stderr maxBuffer exceeded/.test(err.message)) {
            err = `Error: ${err.message}.  Partial output follows:\n\n${stderr}`;
          }

          callback(err || stderr, stdout);
        } else {
          callback(null, stdout);
        }
      })
    );
  }

  static execSync(command, opts) {
    const mergedOpts = objectAssign({
      encoding: "utf8",
      maxBuffer: MAX_BUFFER
    }, opts);
    if (child.execSync) {
      return child.execSync(command, mergedOpts).trim();
    } else {
      return syncExec(command, mergedOpts).stdout.trim();
    }
  }

  static spawn(command, args, opts, callback) {
    let stderr = "";
    let stdout = "";

    const childProcess = ChildProcessUtilities.registerChild(
      spawn(command, args, objectAssign({
        stdio: "inherit"
      }, opts))
        .on("error", () => {})
<<<<<<< HEAD
        .on("exit", (code) => {
          if (code) {
            callback(stderr || `Command failed: ${command} ${args.join(" ")}`, stdout);
          } else {
            callback(null, stdout);
          }
=======
        .on("close", (code) => {
          callback(code && (stderr || `Command failed: ${command} ${args.join(" ")}`));
>>>>>>> d6409a6c
        })
    );

    // By default stderr, stdout are inherited from us (just sent to _our_ output).
    // If the caller overrode that to "pipe", then we'll gather that up and
    // call back with it in case of failure.
    if (childProcess.stderr) {
      childProcess.stderr.setEncoding("utf8");
      childProcess.stderr.on("data", (chunk) => stderr += chunk);
    }

    if (childProcess.stdout) {
      childProcess.stdout.setEncoding("utf8");
      childProcess.stdout.on("data", (chunk) => stdout += chunk);
    }
  }

  static registerChild(child) {
    children++;
    child.on("exit", () => {
      children--;
      if (children === 0) {
        emitter.emit("empty");
      }
    });
    return child;
  }

  static getChildProcessCount() {
    return children;
  }

  static onAllExited(callback) {
    emitter.on("empty", callback);
  }
}<|MERGE_RESOLUTION|>--- conflicted
+++ resolved
@@ -58,17 +58,12 @@
         stdio: "inherit"
       }, opts))
         .on("error", () => {})
-<<<<<<< HEAD
-        .on("exit", (code) => {
+        .on("close", (code) => {
           if (code) {
             callback(stderr || `Command failed: ${command} ${args.join(" ")}`, stdout);
           } else {
             callback(null, stdout);
           }
-=======
-        .on("close", (code) => {
-          callback(code && (stderr || `Command failed: ${command} ${args.join(" ")}`));
->>>>>>> d6409a6c
         })
     );
 
